#
# Copyright 2017 Luma Pictures
#
# Licensed under the Apache License, Version 2.0 (the "Apache License")
# with the following modification you may not use this file except in
# compliance with the Apache License and the following modification to it:
# Section 6. Trademarks. is deleted and replaced with:
#
# 6. Trademarks. This License does not grant permission to use the trade
#    names, trademarks, service marks, or product names of the Licensor
#    and its affiliates, except as required to comply with Section 4(c) of
#    the License and to reproduce the content of the NOTICE file.
#
# You may obtain a copy of the Apache License at
#
#     http:#www.apache.org/licenses/LICENSE-2.0
#
# Unless required by applicable law or agreed to in writing, software
# distributed under the Apache License with the above modification is
# distributed on an "AS IS" BASIS, WITHOUT WARRANTIES OR CONDITIONS OF ANY
# KIND, either express or implied. See the Apache License for the specific
# language governing permissions and limitations under the Apache License.
#
'''
Module for setting variants on usd stages.
'''
import pxr.Sdf as Sdf
import pxr.Usd as Usd
import pxr.Pcp as Pcp
import pxr.Kind as Kind

from typing import NamedTuple

if False:
    from typing import *


if not hasattr(Usd.References, 'AddReference'):
    Usd.Relationship.AddTarget = Usd.Relationship.AppendTarget
    Usd.VariantSet.AddVariant = Usd.VariantSet.AppendVariant
    Usd.VariantSets.AddVariantSet = Usd.VariantSets.AppendVariantSet
    Usd.References.AddReference = Usd.References.AppendReference


class VariantSelectionError(Exception):
    pass


PrimVariant = NamedTuple('PrimVariant',
                         [('setName', str),
                          ('variantName', str)])


def makeValid(name):
    '''Return a valid variant name by replacing invalid characters'''
    import re
    # Valid identifiers allow [[:alnum:]_|\-]+ with an optional leading dot.
    # replace non leading dots with _
    if name.count('.'):
        name = name[0] + name[1:].replace('.', '_')
    # could also replace other any invalid characters with _, but that might be
    # too permissive.
    # name = re.sub(r'[^a-zA-Z0-9_|\-.]', r'_', name)
    if not re.match(r'[a-zA-Z0-9_|\-.][a-zA-Z0-9_|\-]*?$', name):
        raise ValueError('Could not conform \'%s\' to a valid variant name'
                         % name)
    return name


def iterPrimIndexVariantNodes(prim):
    '''
    Return an iterator over the variant nodes in the given prim's index.

    Parameters
    ----------
    prim : Usd.Prim

    Returns
    -------
    Iterator[Pcp.NodeRef, List[PrimVariants]]
    '''
    def walkVariants(currentNode, parentVariants):
        if currentNode.arcType == Pcp.ArcTypeVariant \
                and not currentNode.IsDueToAncestor():
            currentVariant = PrimVariant(*currentNode.path.GetVariantSelection())
            parentVariants.append(currentVariant)
            yield currentNode, parentVariants

        for childNode in currentNode.children:
            for x in walkVariants(childNode, list(parentVariants)):
                yield x

    # Note: The prim index will not include variants that have no selection.
    # ComputeExpandedPrimIndex() has the same problem
    index = prim.GetPrimIndex()
    for node, parentVariantNodes in walkVariants(index.rootNode, []):
        # yield node, variantSelectionKey(parentVariantNodes)
        yield node, parentVariantNodes


def getPrimVariantsWithPaths(prim):
    '''
    Returns a list of tuples representing a prim's variant set names and active
    values.

    "Sorted" depth first by variant opinion "strength" in the prim's index.

    Parameters
    ----------
    prim : Usd.Prim

    Returns
    -------
    List[Tuple[Sdf.Path, PrimVariant]]
        (setName, variantName) pairs and child lists
    '''
    # fixme: might need a strategy for duplicate variant sets that are found
    # under different variant hierarchies. These are possible, but aren't
    # practical as the selection on the composed stage is the same.
    results = []
    setNames = set(prim.GetVariantSets().GetNames())
    for node, parentVariants in iterPrimIndexVariantNodes(prim):
        variantSetName, variantName = node.path.GetVariantSelection()
        variant = PrimVariant(variantSetName, variantName)
        key = variantSetKey(parentVariants + [variant])
        try:
            setNames.remove(variant.setName)
        except KeyError:
            pass
        else:
            results.append((node.path, key, variant))

    # If a variant is not selected, it won't be included in the prim index. So
    # we need a way to get those variants. ComputeExpandedPrimIndex() seems
    # unstable and slow so far. Using the main api methods we can easily get
    # variant names. The problem is they are not ordered (by hierarchy)...
    # Variants with no selection hide subsequent variants so missing ones are
    # usually top level variants.
    for setName in setNames:
        setValue = prim.GetVariantSet(setName).GetVariantSelection()
        path = prim.GetPath().AppendVariantSelection(setName, setValue)
        variant = PrimVariant(setName, setValue)
        # fixme: this check doesnt work because even valid top ones aren't found.
        # # check that the variant is in fact a valid top level variant
        # if not prim.GetStage().GetPrimAtPath(path):
        #     continue
        results.append((path, variantSetKey([variant]), variant))

    return results


def getPrimVariants(prim):
    '''
    Returns a list of tuples representing a prim's variant set names and active
    values.

    Parameters
    ----------
    prim : Usd.Prim

    Returns
    -------
    List[Union[PrimVariant, List]]
        (setName, variantName) pairs and child lists
    '''
    return [variant for path, key, variant in getPrimVariantsWithPaths(prim)]


# def getStrengthSortedPrimVariants(prim):
#     '''
#     Returns a list of tuples representing a prim's variant set names and active
#     values.
#
#     Sorted by variant opinion "strength" in the prim's index. (Note that some
#     opinions have equal strength and will be sequential)
#
#     Parameters
#     ----------
#     prim : Usd.Prim
#
#     Returns
#     -------
#     List[Tuple[Sdf.Path, PrimVariant]]
#     '''
#     return sorted(getPrimVariantsWithPaths(prim),
#                   key=lambda x: (str(x).count('{'), str(x)))


def getPrimVariantsWithKey(prim):
    '''
    Returns a list of tuples representing a prim's variant set names and active
    values, sorted by their opinion "strength" in the prim's index.

    Parameters
    ----------
    prim : Usd.Prim

    Returns
    -------
    List[Tuple[(str, PrimVariant)]]
        (cacheKey, PrimVariant) pairs and child lists
    '''
    return [(key, variant)
            for path, key, variant in getPrimVariantsWithPaths(prim)]


def getPrimDefaultVariants(prim, sessionLayer):
    '''
    Get the variant selections for a prim if the sessionLayer was muted.

    Note that nested variant defaults are still affected by higher strength
    variant selections in the sessionLayer.

    Currently "mutes" session layer and its sublayers. (Note that this might
    return "defaults" that are indirectly set from the session layers but are
    not actually on the session layers and sublayer but instead were brought
    in by reference or some other arc on the session layer)

    Parameters
    ----------
    prim : Usd.Prim
    sessionLayer : Sdf.Layer

    Returns
    -------
    Dict[str, str]
    '''
    import usdlib.utils

    defaults = {}
    variantSets = prim.GetVariantSets()
    left = set(variantSets.GetNames())
    sessionLayers = usdlib.utils.getAllSubLayers(sessionLayer)
    sessionSpecified = {}
    firstNonSessionLayer = True
    for spec in prim.GetPrimStack():
        if not left:
            break
        if spec.layer in sessionLayers:
            sessionSpecified.update(spec.variantSelections)
        else:
            # optimization (assumes that session layers are highest strength):
            if firstNonSessionLayer:
                # we can stop searching for variants that are not specified
                # in session layer
                for name in left.difference(sessionSpecified):
                    defaults[name] = variantSets.GetVariantSelection(name)
                firstNonSessionLayer = False

            for name, variant in spec.variantSelections.iteritems():
                if name in left:
                    defaults[name] = variant
                    left.remove(name)
    return defaults


def getPrimVariantSelectionInLayer(prim, specificLayer):
    '''
    Get the variant selections for a prim that are specified in the session
    layer.

    Parameters
    ----------
    prim : Usd.Prim
    specificLayer : Sdf.Layer

    Returns
    -------
    Dict[str, str]
    '''
    selected = {}
    variantSets = prim.GetVariantSets()
    if variantSets.GetNames():
        for spec in prim.GetPrimStack():
            if spec.layer == specificLayer:
                selected.update(spec.variantSelections)
    return selected


def getSelectedVariants(rootPrim):
    '''
    Returns a mapping of all the currently selected variants below a certain
    prim in the stage.

    Parameters
    ----------
    rootPrim : Usd.Prim

    Returns
    -------
    Dict[str, Dict[str, str]]
        { primPath : { variantSetName : selectedVariantName }}
    '''
    selections = {}
    it = iter(Usd.PrimRange(rootPrim))
    for prim in it:
        if prim.HasVariantSets():
            variants = getPrimVariants(prim)
            selections[str(prim.GetPath())] = dict(variants)
        # we shouldn't need to travel below component level.
        if Usd.ModelAPI(prim).GetKind() == Kind.Tokens.component:
            it.PruneChildren()
    return selections


def getStageSelectedVariants(stage, overrides=None):
    '''
    Return all variants selected on a stage with any overrides set on top
    of the defaults.

    Parameters
    ----------
    stage : Usd.Stage
    overrides : Optional[Dict[str, Dict[str, str]]]

    Returns
    -------
    Dict[str, Dict[str, str]]
    '''
    root = stage.GetPseudoRoot()
    defaults = getSelectedVariants(root)
    if overrides:
        for primPath, variants in overrides.iteritems():
            defaults.setdefault(primPath, {}).update(variants)
    return defaults


def layerHasVariantSelection(layer, selection, prim=None):
    '''
    Queries the given layer (or path to a layer) to see if the given prim
    has the given variant selection.

    Uses a layer instead of a stage for efficiency - in order for this check to
    work, all the variant sets / variants you care about must be contained
    within the single layer

    Parameters
    ----------
    layer : Union[str, Sdf.Layer]
    selection : Dict[str, str]
        the variant selection we wish to check for existence, in the form of
        'variantSetName': 'variantSetValue'. Note that the selection does not
        have to be "complete" - you can specify only 2 variant sets, when 3 are
        available (though checking this may be slower than if all variant sets
        are supplied)
    prim : Optional[str]
        the root prim to query - if not given, the default prim is used; if not
        given and there is no default prim, a ValueError is raised

    Returns
    -------
    bool
    '''
    if not isinstance(layer, Sdf.Layer):
        layer = Sdf.Layer.FindOrOpen(layer)

    if prim is None:
        prim = layer.defaultPrim
        if not prim:
            raise ValueError("no prim specified, and layer {!r} had no default"
                             " prim".format(layer.identifier))

    return layerPrimHasVariantSelection(layer.rootPrims[prim], selection)


def layerPrimHasVariantSelection(primSpec, selection):
    '''
    Queries the given layer PrimSpec to see if it has the given variant
    selection.

    Parameters
    ----------
    primSpec : Sdf.PrimSpec
        the primSpec to query for the variants
    selection : Dict[str, str]
        the variant selection we wish to check for existence, in the form of
        'variantSetName': 'variantSetValue'. Note that the selection does not
        have to be "complete" - you can specify only 2 variant sets, when 3 are
        available (though checking this may be slower than if all variant sets
        are supplied). Note that any entries whose value is None will b
        silently ignored (ie, filtered out of the dict)

    Returns
    -------
    bool

    Notes
    -----
    Note that for efficiency, this function assumes that selection "order" will
    not change the answer. Ie, suppose you are looking for {"teeth": "large",
    "legs": 2} - and both "teeth" and "legs" variant sets are available at the
    top level. However, suppose that if you pick "teeth" == "large" first, then
    "legs" == "2" is NOT available, but if you pick "legs" == "2" first, then
    "teeth" == "large" IS available. In such a situation, what answer this
    function would give is indeterminate.  However, I'm not even certain if
    such order-dependent composition arcs are possible. Also, it DOES deal with
    situations where selections sets are hierarchical - ie, the "legs" variant
    set only becomes available once the "teeth" selection is made.
    '''
    selection = dict((key, val) for key, val in selection.iteritems()
                     if val is not None)

    if not selection:
        return True

    variantSets = primSpec.variantSets
    if not variantSets:
        return False

    # first, find all variant sets that intersect at this "selection level"
    intersectedSets = set(variantSets).intersection(selection)

    if intersectedSets:
        # see if there's a valid value for any intersected set
        for intersectedSet in intersectedSets:
            intersectedValues = variantSets[intersectedSet].variants
            desiredValue = selection[intersectedSet]
            if desiredValue not in intersectedValues:
                continue
            newPrim = intersectedValues[desiredValue]

            # make a copy of the selection, and pop the "fixed" value
            selection = dict(selection)
            selection.pop(intersectedSet)
            return layerPrimHasVariantSelection(newPrim, selection)

        # if we didn't find any intersections with a valid value, then we
        # deem this selection not found!
        return False

    # ok, there were no shared variantSets at this level, but there ARE
    # variant sets... we randomly pick one variantSet, then iterate through
    # all it's possible values

    chosenVariantSet = variantSets.itervalues().next()
    for newPrim in chosenVariantSet.variants.itervalues():
        if layerPrimHasVariantSelection(newPrim, selection):
            return True

    # we tried all the variant selections of one variant set - we deem it not
    # found!
    return False


def variantsByKey(primVariants, cacheKeys):
    '''
    Replace the name of a variant set tuple with its distinct key.

    >>> primVariants = [
    ... PrimVariant(setName='elem', variantName='anim'),
    ... PrimVariant(setName='color', variantName='blue'),
    ... PrimVariant(setName='version', variantName='A02')
    ... ]
    >>> print variantsByKey(primVariants)
    ... [('elem', 'anim'),
    ...  ('{elem=anim}color', 'blue'),
    ...  ('{elem=anim}{color=blue}version', 'A02')]

    Parameters
    ----------
    primVariants : Iterable[PrimVariant]
        (setName, variantName) pairs
    cacheKeys : Optional[Iterable[str]]

    Returns
    -------
    List[Tuple[str, str]]
        (cacheKey, variantName) pairs
    '''
    return [(cacheKey, activeValue) for cacheKey, (_, activeValue)
            in zip(cacheKeys, primVariants)]


def variantSelectionKey(primVariants):
    '''Return a distinct key for a list of selections on a prim'''
    key = ''
    for setName, variantName in primVariants:
        key += '{%s=%s}' % (setName, variantName)
    return key


def variantSetKey(variantSetPairs):
    '''
    Given an iterable of (setName, variantName) pairs, yield a set of
    hierarchical cache keys for the sets in the same order.

    >>> primVariants = [
    ... PrimVariant(setName='elem', variantName='anim'),
    ... PrimVariant(setName='color', variantName='blue'),
    ... PrimVariant(setName='version', variantName='A02')
    ... ]
    >>> print variantSetKey(primVariants))
    ... '{elem=anim}{color=blue}version'

    Parameters
    ----------
    variantSetPairs : Iterable[PrimVariant]
        (setName, variantName) pairs

    Returns
    -------
    Iterator[str]
        unique key for a distinct variant set on a prim
    '''
    key = ''
    for setName, variant in variantSetPairs[:-2]:
        key = '%s{%s=%s}' % (key, setName, variant)
    return '%s%s' % (key, variantSetPairs[-1][0])


def applySelection(primVariants, selection):
    '''Given prim variants and defaults return ordered primVariants with the
    new selection.

    Parameters
    ----------
    primVariants : Iterable[PrimVariant]
    selection : Dict[str, str]

    Returns
    -------
    List[PrimVariant]
        setName, variantName pairs
    '''
    result = []
    for var in primVariants:
        setName = var[0]
        if setName in selection:
            var = PrimVariant(setName, selection[setName])
        result.append(var)
    return result


class EditTargetContext(object):
    '''
    A Helper context that sets a stage's edit target, but then returns it
    to its original value on exit.
    '''

    def __init__(self, stage, target):
        self.stage = stage
        self.target = target
        self.originalEditTarget = None

    def __enter__(self):
        self.originalEditTarget = self.stage.GetEditTarget()
        self.stage.SetEditTarget(self.target)

    def __exit__(self, exc_type, exc_val, exc_tb):
        self.stage.SetEditTarget(self.originalEditTarget)


# rename to CreateVariantContext?
class VariantContext(object):
    '''
    A Helper context that uses pixar's VariantEditContext to target edits
    to a variant but will also:
     - create missing variant sets and variants
     - set multiple variants for a hierarchical variant sets
     - optionally, restore selections after editing variant
    '''
<<<<<<< HEAD

    def __init__(self, prim, variantTuples, setAsDefaults=True):
=======
    def __init__(self, prim, variantTuples, select=True):
>>>>>>> 2d1075aa
        '''
        Create variant sets and variants that don't exist and get the
        variant contexts.

        Parameters
        ----------
        prim : Usd.Prim
        variantTuples: Optional[Iterable[Tuple[str, str]]]
            iterable of tuples mapping variantSetName to variantName that can
            represent a hierarchy of nested variants.
        select : Union[bool, callable]
            If True, select the variants in variantTuples as the default variant
            in the edit layer.
            If False, keep them the same as they are currently and author no
            selection on new variants.
            If a callable, and if adding a variant other than the current one
            call function with:
                (variantSetName, oldValue, newValue)
            and set the value to the result.
        '''
        self.contexts = []
        self.select = select
        self.originalSelections = []
        self.prim = prim
        self.variantTuples = variantTuples or []

        self.stage = self.prim.GetStage()
        self.sessionLayer = self.stage.GetSessionLayer()

    def __enter__(self):
        for variantSetName, variantName in self.variantTuples:
            variantSetName = makeValid(variantSetName)
            variantName = makeValid(variantName)
            variantSet = self.prim.GetVariantSets().AddVariantSet(
                variantSetName)
            if variantName not in variantSet.GetVariantNames():
                variantSet.AddVariant(variantName)

            original = variantSet.GetVariantSelection()
            self.originalSelections.append((variantSet, original))

            # make the selection on the session layer so that it will be the
            # selected variant in the context.
            with EditTargetContext(self.stage, self.sessionLayer):
                status = variantSet.SetVariantSelection(variantName)
                assert status is True, 'variant selection failed'
                assert variantSet.GetVariantSelection() == variantName

            if self.select and original != variantName:
                default = variantName
                if callable(self.select):
                    default = self.select(variantSetName, original, variantName)
                variantSet.SetVariantSelection(default)

            context = variantSet.GetVariantEditContext()
            context.__enter__()
            self.contexts.append(context)

        # print('In variant context: %s' % getPrimVariants(self.prim))

    def __exit__(self, type, value, traceback):
        for context, original in reversed(zip(self.contexts,
                                              self.originalSelections)):
            context.__exit__(type, value, traceback)
            with EditTargetContext(self.stage, self.sessionLayer):
                for variantSet, original in self.originalSelections:
                    variantSet.SetVariantSelection(original)


class SessionVariantContext(object):
    '''
    Temporarily set some variants but then restore them on exit. Use this
    context to inspect hypothetical variant selections and then return to the
    session layers original state.

    Note: Intended for inspection, tries to restore original state, so changes
    to created specs may be lost.
    '''
<<<<<<< HEAD

    def __init__(self, prim, variantTuples):
=======
    def __init__(self, prim, variantTuples, optionalVariantSets=None):
>>>>>>> 2d1075aa
        '''
        Parameters
        ----------
        prim : Usd.Prim
        variantTuples: Iterable[Tuple[str, str]]
            Iterable of tuples mapping variantSetName to variantName that can
            represent a hierarchy of nested variants.
        optionalVariantSets : Optional[Iterable[str]]
            Names of variant sets that are considered optional. Optional sets
            are skipped over if they cannot be set, rather than causing an
            exception to be raised.
        '''
        self.originalSelections = []
        self.prim = prim
        self.variantTuples = variantTuples
        self.optionalVariantSets = set()
        if optionalVariantSets:
            self.optionalVariantSets.update(optionalVariantSets)

        self.stage = self.prim.GetStage()
        self.sessionLayer = self.stage.GetSessionLayer()
        self.createdSpecs = []

    def __enter__(self):
        variantSets = self.prim.GetVariantSets()
        for prefix in self.prim.GetPath().GetPrefixes():
            if not self.sessionLayer.GetPrimAtPath(prefix):
                self.createdSpecs.append(prefix)
                break  # removing the parent will remove any children
        selections = getPrimVariantSelectionInLayer(self.prim,
                                                    self.sessionLayer)
        # make the selections on the session layer so that they are guaranteed
        # to be selected within the context.
        with EditTargetContext(self.stage, self.sessionLayer):
            for variantSetName, variantName in self.variantTuples:
                variantSet = variantSets.GetVariantSet(variantSetName)
                original = selections.get(variantSetName, '')
                self.originalSelections.append((variantSet, original))

                status = variantSet.SetVariantSelection(variantName)
                if (status is not True
                        or variantSet.GetVariantSelection() != variantName) \
                        and variantSetName not in self.optionalVariantSets:
                    raise VariantSelectionError(
                        'Failed to select prim variant: %s %s=%s, selected: %s'
                        % (self.prim.GetPath(), variantSetName, variantName,
                           getPrimVariants(self.prim)))

    def __exit__(self, type, value, traceback):
        with EditTargetContext(self.stage, self.sessionLayer):
            # restore session layer selection
            for variantSet, original in self.originalSelections:
                variantSet.SetVariantSelection(original)
            # remove any prim spec creation side effects
            for prefix in self.createdSpecs:
                self.stage.RemovePrim(prefix)<|MERGE_RESOLUTION|>--- conflicted
+++ resolved
@@ -559,12 +559,7 @@
      - set multiple variants for a hierarchical variant sets
      - optionally, restore selections after editing variant
     '''
-<<<<<<< HEAD
-
-    def __init__(self, prim, variantTuples, setAsDefaults=True):
-=======
     def __init__(self, prim, variantTuples, select=True):
->>>>>>> 2d1075aa
         '''
         Create variant sets and variants that don't exist and get the
         variant contexts.
@@ -643,12 +638,7 @@
     Note: Intended for inspection, tries to restore original state, so changes
     to created specs may be lost.
     '''
-<<<<<<< HEAD
-
-    def __init__(self, prim, variantTuples):
-=======
     def __init__(self, prim, variantTuples, optionalVariantSets=None):
->>>>>>> 2d1075aa
         '''
         Parameters
         ----------

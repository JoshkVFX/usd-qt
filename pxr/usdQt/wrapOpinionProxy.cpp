--- conflicted
+++ resolved
@@ -86,11 +86,7 @@
 
 static SdfPathVector _GetForwardedTargets(UsdQt_RelationshipProxyPtr proxy) {
     SdfPathVector result;
-<<<<<<< HEAD
-    if (!proxy->GetTargets(&result)) {
-=======
     if (!proxy->GetForwardedTargets(&result)) {
->>>>>>> 335bfbfa
         // TODO: Throw error.
         return SdfPathVector();
     }

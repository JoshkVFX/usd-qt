--- conflicted
+++ resolved
@@ -639,7 +639,6 @@
         context.outliner.ShowOpinionEditor(context.selectedPrims)
 
 
-<<<<<<< HEAD
 class ShowVariantEditor(MenuAction):
     defaultText = 'Show Variant Editor'
 
@@ -648,8 +647,6 @@
         context.outliner.ShowVariantEditor()
 
 
-=======
->>>>>>> 335bfbfa
 class OutlinerTreeView(ContextMenuMixin, QtWidgets.QTreeView):
     # Emitted with lists of selected and deselected prims
     primSelectionChanged = QtCore.Signal(list, list)
@@ -824,11 +821,8 @@
         return [MenuBuilder('&File', [SaveEditLayer(saveState)]),
                 MenuBuilder('&Tools', [ShowEditTargetLayerText,
                                        ShowEditTargetDialog,
-<<<<<<< HEAD
+                                       ShowOpinionEditor,
                                        ShowVariantEditor])]
-=======
-                                       ShowOpinionEditor])]
->>>>>>> 335bfbfa
 
 class UsdOutliner(QtWidgets.QWidget):
     """UsdStage editing application which displays the hierarchy of a stage."""
@@ -1023,7 +1017,6 @@
         dialog.raise_()
         dialog.activateWindow()
 
-<<<<<<< HEAD
     def ShowVariantEditor(self):
         # only allow one window
         if not self.variantEditorDialog:
@@ -1041,8 +1034,6 @@
         self.variantEditorDialog.raise_()
         self.variantEditorDialog.activateWindow()
 
-=======
->>>>>>> 335bfbfa
 
 class UsdOutlinerDialog(QtWidgets.QDialog):
     """UsdStage editing application which displays the hierarchy of a stage."""
